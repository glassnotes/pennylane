--- conflicted
+++ resolved
@@ -4,38 +4,22 @@
 gate to shift the x-quadrature of a Gaussian state to a value of 0.5.
 """
 
-<<<<<<< HEAD
-import openqml as qm
-import numpy as np
-from openqml import numpy as onp
-from openqml.optimize import GradientDescentOptimizer
-=======
 import pennylane as qml
 from pennylane import numpy as np
 from pennylane.optimize import GradientDescentOptimizer
->>>>>>> 9672470a
 
 dev = qml.device('default.gaussian', wires=1)
 
-
-<<<<<<< HEAD
-@qm.qnode(dev)
-=======
-@qml.qfunc(dev)
->>>>>>> 9672470a
+@qml.qnode(dev)
 def circuit(variables):
 
     qml.Displacement(variables[0], variables[1], [0])
 
-<<<<<<< HEAD
-    return qm.expval.X(0)
-=======
-    return qml.expectation.X(0)
->>>>>>> 9672470a
+    return qml.expval.X(0)
 
 
 def objective(variables):
-    return onp.abs(circuit(variables) - 0.5)**2
+    return np.abs(circuit(variables) - 0.5)**2
 
 
 o = GradientDescentOptimizer(0.1)
